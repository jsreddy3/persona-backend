from fastapi import APIRouter, Depends, HTTPException, Query
from sqlalchemy.orm import Session
from typing import List
from pydantic import BaseModel
from database.database import get_db
from database.models import User
from services.conversation_service import ConversationService
from dependencies.auth import get_current_user
from .character_routes import CharacterResponse
import logging
import time
from sse_starlette.sse import EventSourceResponse

# Set up logging
logging.basicConfig(level=logging.INFO)
logger = logging.getLogger(__name__)

router = APIRouter(tags=["conversations"])

class ConversationCreate(BaseModel):
    character_id: int
    language: str = "EN"  # Optional, defaults to English

class MessageCreate(BaseModel):
    content: str

class MessageResponse(BaseModel):
    id: int
    role: str
    content: str
    
    class Config:
        orm_mode = True  # Use orm_mode in v1 instead of from_attributes

class ConversationResponse(BaseModel):
    id: int
    character_id: int
    created_at: str
    character: CharacterResponse

    class Config:
        orm_mode = True

@router.post("/{conversation_id}/stream/token")
async def get_stream_token(
    conversation_id: int,
    message: MessageCreate,
    db: Session = Depends(get_db),
    current_user: User = Depends(get_current_user)
):
    """Get a temporary token for streaming"""
    return {"token": "removed"}

@router.post("/{conversation_id}/messages", response_model=List[MessageResponse])
async def send_message(
    conversation_id: int,
    message: MessageCreate,
    db: Session = Depends(get_db),
    current_user: User = Depends(get_current_user)
):
    """
    Send a message in a conversation and get the AI's response
    Returns both the user's message and the AI's response
    """
    try:
        service = ConversationService(db)
        user_msg, ai_msg = await service.process_user_message(
            user_id=current_user.id,
            conversation_id=conversation_id,
            message_content=message.content
        )
        return [user_msg, ai_msg]
    except ValueError as e:
        logger.error(f"Error sending message: {str(e)}")
        raise HTTPException(status_code=500, detail=str(e))
    except RuntimeError as e:
        logger.error(f"Error sending message: {str(e)}")
        raise HTTPException(status_code=500, detail=str(e))
    except Exception as e:
        logger.error(f"Error sending message: {str(e)}")
        raise HTTPException(status_code=500, detail=str(e))

@router.get("/{conversation_id}/messages", response_model=List[MessageResponse])
async def get_conversation_messages(
    conversation_id: int,
    db: Session = Depends(get_db),
    current_user: User = Depends(get_current_user)
):
    try:
        service = ConversationService(db)
        messages = service.get_conversation_messages(conversation_id)
        if not messages:
            raise HTTPException(status_code=404, detail="Conversation not found")
        return messages
    except Exception as e:
        logger.error(f"Error getting messages: {str(e)}")
        raise HTTPException(status_code=500, detail=str(e))

@router.get("/", response_model=List[ConversationResponse])
async def get_conversations(
    db: Session = Depends(get_db),
    current_user: User = Depends(get_current_user)
):
    """Get all conversations for the current user with character details"""
    try:
        logger.info(f"Getting conversations for user {current_user.id} (email: {current_user.email})")
        service = ConversationService(db)
<<<<<<< HEAD
        conversations = service.get_conversations_with_characters(current_user.id)
        return conversations
=======
        conversations = service.repository.get_by_user_id(current_user.id)
        logger.info(f"Found {len(conversations)} conversations")
        return [
            {
                "id": conv.id,
                "character_id": conv.character_id,
                "created_at": conv.created_at
            }
            for conv in conversations
        ]
>>>>>>> 1490887b
    except Exception as e:
        logger.error(f"Error getting conversations: {str(e)}")
        logger.exception("Full traceback:")
        raise HTTPException(status_code=500, detail=str(e))

@router.post("/", response_model=int)
async def create_conversation(
    conversation: ConversationCreate,
    db: Session = Depends(get_db),
    current_user: User = Depends(get_current_user)
):
    try:
        service = ConversationService(db)
        conv = service.create_conversation(
            character_id=conversation.character_id,
            user_id=current_user.id,
            language=conversation.language
        )
        return conv.id
    except ValueError as e:
        logger.error(f"Error creating conversation: {str(e)}")
        raise HTTPException(status_code=404, detail=str(e))
    except Exception as e:
        logger.error(f"Error creating conversation: {str(e)}")
        raise HTTPException(status_code=500, detail=str(e))

@router.get("/{conversation_id}/stream", response_class=EventSourceResponse)
async def stream_message(
    conversation_id: int,
    content: str,
    session_token: str = None,
    db: Session = Depends(get_db),
    current_user: User = Depends(get_current_user)
):
    """
    Stream a message in a conversation and get the AI's response token by token
    Returns a stream of SSE events containing tokens
    """
    try:
        service = ConversationService(db)
        
        async def event_generator():
            try:
                async for token in service.stream_user_message(
                    user_id=current_user.id,
                    conversation_id=conversation_id,
                    message_content=content
                ):
                    yield {
                        "event": "token",
                        "data": token
                    }
                # Send done event when streaming completes successfully
                yield {
                    "event": "done",
                    "data": ""
                }
            except ValueError as e:
                yield {
                    "event": "error",
                    "data": str(e)
                }
                
        return EventSourceResponse(event_generator())
        
    except Exception as e:
        logger.error(f"Error streaming message: {str(e)}")
        raise HTTPException(status_code=500, detail=str(e))<|MERGE_RESOLUTION|>--- conflicted
+++ resolved
@@ -105,21 +105,8 @@
     try:
         logger.info(f"Getting conversations for user {current_user.id} (email: {current_user.email})")
         service = ConversationService(db)
-<<<<<<< HEAD
         conversations = service.get_conversations_with_characters(current_user.id)
         return conversations
-=======
-        conversations = service.repository.get_by_user_id(current_user.id)
-        logger.info(f"Found {len(conversations)} conversations")
-        return [
-            {
-                "id": conv.id,
-                "character_id": conv.character_id,
-                "created_at": conv.created_at
-            }
-            for conv in conversations
-        ]
->>>>>>> 1490887b
     except Exception as e:
         logger.error(f"Error getting conversations: {str(e)}")
         logger.exception("Full traceback:")
